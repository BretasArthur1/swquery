--- conflicted
+++ resolved
@@ -1,13 +1,7 @@
 pub mod chat;
 pub mod credits;
-<<<<<<< HEAD
 pub mod user;
+pub mod package;
 
-pub use {chat::*, credits::*, user::*};
-=======
-pub mod package;
-pub mod token;
-pub mod user;
 
-pub use {chat::*, credits::*, package::*, token::*, user::*};
->>>>>>> 809505f1
+pub use {chat::*, credits::*, package::*, user::*};