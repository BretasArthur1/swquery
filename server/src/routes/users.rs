--- conflicted
+++ resolved
@@ -3,14 +3,10 @@
         extract::{Path, State},
         http::StatusCode,
         Json,
-<<<<<<< HEAD
     },
     serde::{Deserialize, Serialize},
     sqlx::PgPool,
     serde_json::Value
-=======
-    }, serde::Deserialize, sqlx::PgPool
->>>>>>> 809505f1
 };
 
 #[derive(Deserialize)]
@@ -18,7 +14,6 @@
     pub pubkey: String,
 }
 
-<<<<<<< HEAD
 #[derive(Serialize)]
 pub struct User {
     pub id: i32,
@@ -31,8 +26,6 @@
     keys: Option<Vec<String>>, 
 }
 
-=======
->>>>>>> 809505f1
 pub async fn create_user(
     State(pool): State<PgPool>,
     Json(payload): Json<CreateUser>,
