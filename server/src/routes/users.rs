use {
    crate::models::{User, UserWithApiKey},
    axum::{
        extract::{Path, State},
        http::StatusCode,
        Json,
    },
    serde::{Deserialize, Serialize},
    sqlx::PgPool,
    rust_decimal::Decimal,
};

#[derive(Deserialize)]
pub struct CreateUser {
    pub pubkey: String,
}

#[derive(Deserialize)]
pub struct SubscriptionPayload {
    method: String,
    keys: Option<Vec<String>>,
}

// Add this struct to represent the usage response
#[derive(Debug, Serialize)]
pub struct UsageResponse {
    remaining_credits: i64,
    last_transaction: Option<Transaction>,
    total_spent_usdc: Decimal,
}

// Add this struct to represent a transaction
#[derive(Debug, Serialize, sqlx::FromRow)]
pub struct Transaction {
    id: i32,
    package_id: i32,
    amount_usdc: Decimal,
    created_at: chrono::NaiveDateTime,
}

pub async fn create_user(
    State(pool): State<PgPool>,
    Json(payload): Json<CreateUser>,
) -> Result<(StatusCode, Json<User>), (StatusCode, String)> {
    // Ensure pubkey respects Solana public key length
    // if payload.pubkey.len() != 44 {
    //     return Err((StatusCode::BAD_REQUEST, "Invalid pubkey length".into()));
    // }

    // Check if user already exists
    if let Some(existing_user) =
        sqlx::query_as::<_, User>("SELECT id, pubkey, subscriptions FROM users WHERE pubkey = $1")
            .bind(&payload.pubkey)
            .fetch_optional(&pool)
            .await
            .expect("Failed to query user")
    {
        return Ok((
            StatusCode::OK,
            Json(User {
                id: existing_user.id,
                pubkey: existing_user.pubkey,
                subscriptions: existing_user.subscriptions,
            }),
        ));
    }

    // Insert new user
    let user = sqlx::query_as::<_, User>(
        "INSERT INTO users (pubkey) VALUES ($1) RETURNING id, pubkey, subscriptions",
    )
    .bind(&payload.pubkey)
    .fetch_one(&pool)
    .await
    .map_err(|e| {
        (
            StatusCode::INTERNAL_SERVER_ERROR,
            format!("Failed to insert user: {}", e),
        )
    })?;

    Ok((
        StatusCode::CREATED,
        Json(User {
            id: user.id,
            pubkey: user.pubkey,
            subscriptions: user.subscriptions,
        }),
    ))
}

pub async fn get_users(State(pool): State<PgPool>) -> Json<Vec<User>> {
    let users = sqlx::query_as::<_, User>("SELECT id, pubkey, subscriptions FROM users")
        .fetch_all(&pool)
        .await
        .expect("Failed to fetch users")
        .into_iter()
        .map(|user| User {
            id: user.id,
            pubkey: user.pubkey,
            subscriptions: user.subscriptions,
        })
        .collect();

    Json(users)
}

pub async fn get_user_by_pubkey(
    State(pool): State<PgPool>,
    Path(pubkey): Path<String>,
) -> Result<Json<UserWithApiKey>, (StatusCode, String)> {
    let user =
        sqlx::query_as::<_, User>("SELECT id, pubkey, subscriptions FROM users WHERE pubkey = $1")
            .bind(&pubkey)
            .fetch_optional(&pool)
            .await
            .map_err(|e| {
                (
                    StatusCode::INTERNAL_SERVER_ERROR,
                    format!("Failed to query user: {}", e),
                )
            })?;

    if user.is_none() {
        return Err((StatusCode::NOT_FOUND, "User not found".into()));
    }

    // Get user API-key
    let user_api_key =
        sqlx::query_scalar::<_, String>("SELECT api_key FROM credits WHERE user_id = $1")
            .bind(user.clone().unwrap().id)
            .fetch_optional(&pool)
            .await
            .map_err(|e| {
                (
                    StatusCode::INTERNAL_SERVER_ERROR,
                    format!("Failed to query user API-key: {}", e),
                )
            })?;

    if let Some(user) = user {
        Ok(Json(UserWithApiKey {
            id: user.id,
            pubkey: user.pubkey,
            subscriptions: user.subscriptions,
            api_key: user_api_key,
        }))
    } else {
        Err((StatusCode::NOT_FOUND, "User not found".into()))
    }
}

pub async fn manage_subscription(
    State(pool): State<PgPool>,
    Path(pubkey): Path<String>,
    Json(payload): Json<SubscriptionPayload>,
) -> Result<(StatusCode, String), (StatusCode, String)> {
    let user =
        sqlx::query_as::<_, User>("SELECT id, pubkey, subscriptions FROM users WHERE pubkey = $1")
            .bind(&pubkey)
            .fetch_optional(&pool)
            .await
            .map_err(|e| {
                (
                    StatusCode::INTERNAL_SERVER_ERROR,
                    format!("Error querying user: {}", e),
                )
            })?;

    if let Some(mut user) = user {
        let mut subscriptions = if user.subscriptions.is_null() {
            serde_json::json!({})
        } else {
            user.subscriptions.clone()
        };

        if let Some(keys) = payload.keys {
            if payload.method.starts_with("subscribe") {
                let method_key = payload.method.strip_prefix("subscribe").unwrap();
<<<<<<< HEAD
        
=======

                // Se a chave não existir, inicializa como um array vazio
>>>>>>> 8f547b7b
                if !subscriptions.get(method_key).is_some() {
                    subscriptions[method_key] = serde_json::json!([]);
                }

                let list = subscriptions
                    .get_mut(method_key)
                    .unwrap()
                    .as_array_mut()
                    .unwrap();

                for key in keys {
                    if !list.contains(&serde_json::json!(key)) {
                        list.push(serde_json::json!(key));
                    }
                }
            } else if payload.method.starts_with("unsubscribe") {
                let method_key = payload.method.strip_prefix("unsubscribe").unwrap();
                if let Some(list) = subscriptions
                    .get_mut(method_key)
                    .and_then(|v| v.as_array_mut())
                {
                    list.retain(|v| !keys.contains(&v.as_str().unwrap_or_default().to_string()));
                }
            }
        }

        let updated_user = sqlx::query_as::<_, User>(
            "UPDATE users SET subscriptions = $1 WHERE pubkey = $2 RETURNING id, pubkey, subscriptions",
        )
        .bind(serde_json::to_value(subscriptions).unwrap())
        .bind(&pubkey)
        .fetch_one(&pool)
        .await
        .map_err(|e| {
            (
                StatusCode::INTERNAL_SERVER_ERROR,
                format!("Error updating subscriptions: {}", e),
            )
        })?;

        Ok((
            StatusCode::OK,
            format!("Subscriptions updated for user: {}", updated_user.pubkey),
        ))
    } else {
        Err((StatusCode::NOT_FOUND, "User not found".to_string()))
    }
}

pub async fn get_usage(
    State(pool): State<PgPool>,
    Path(pubkey): Path<String>,
) -> Result<Json<UsageResponse>, (StatusCode, String)> {
    // First try to get the user, if not exists, create it
    let user = sqlx::query_as::<_, User>("SELECT id, pubkey, subscriptions FROM users WHERE pubkey = $1")
        .bind(&pubkey)
        .fetch_optional(&pool)
        .await
        .map_err(|e| {
            (
                StatusCode::INTERNAL_SERVER_ERROR,
                format!("Error querying user: {}", e),
            )
        })?;

    let user = match user {
        Some(user) => user,
        None => {
            // Insert new user
            sqlx::query_as::<_, User>(
                "INSERT INTO users (pubkey) VALUES ($1) RETURNING id, pubkey, subscriptions",
            )
            .bind(&pubkey)
            .fetch_one(&pool)
            .await
            .map_err(|e| {
                (
                    StatusCode::INTERNAL_SERVER_ERROR,
                    format!("Failed to insert user: {}", e),
                )
            })?
        }
    };

    // Check if user has any credits or transactions
    let has_activity = sqlx::query_scalar::<_, bool>(
        "SELECT EXISTS (
            SELECT 1 FROM credits WHERE user_id = $1
            UNION
            SELECT 1 FROM transactions WHERE user_id = $1
        )",
    )
    .bind(user.id)
    .fetch_one(&pool)
    .await
    .map_err(|e| {
        (
            StatusCode::INTERNAL_SERVER_ERROR,
            format!("Error checking user activity: {}", e),
        )
    })?;

    // If first time user, create credits entry with 3 trial credits and record the transaction
    if !has_activity {
        let mut tx = pool.begin().await.map_err(|e| {
            (
                StatusCode::INTERNAL_SERVER_ERROR,
                format!("Error starting transaction: {}", e),
            )
        })?;

        // Insert free trial package if it doesn't exist
        let free_trial_package = sqlx::query_scalar!(
            "INSERT INTO packages (name, price_usdc, requests_amount, description)
             VALUES ('Free Trial', 0, 3, 'Free trial credits for new users')
             ON CONFLICT (name) DO UPDATE SET name = EXCLUDED.name
             RETURNING id",
        )
        .fetch_one(&mut *tx)
        .await
        .map_err(|e| {
            (
                StatusCode::INTERNAL_SERVER_ERROR,
                format!("Error inserting/getting free trial package: {}", e),
            )
        })?;

        // Insert credits
        sqlx::query(
            "INSERT INTO credits (user_id, remaining_requests, api_key) 
             VALUES ($1, 3, $2)",
        )
        .bind(user.id)
        .bind(crate::utils::generate_api_key())
        .execute(&mut *tx)
        .await
        .map_err(|e| {
            (
                StatusCode::INTERNAL_SERVER_ERROR,
                format!("Error inserting trial credits: {}", e),
            )
        })?;

        // Record free trial transaction
        sqlx::query(
            "INSERT INTO transactions (user_id, package_id, signature, status)
             VALUES ($1, $2, 'FREE_TRIAL', 'completed')",
        )
        .bind(user.id)
        .bind(free_trial_package)
        .execute(&mut *tx)
        .await
        .map_err(|e| {
            (
                StatusCode::INTERNAL_SERVER_ERROR,
                format!("Error recording trial transaction: {}", e),
            )
        })?;

        tx.commit().await.map_err(|e| {
            (
                StatusCode::INTERNAL_SERVER_ERROR,
                format!("Error committing transaction: {}", e),
            )
        })?;
    }

    // Rest of the existing code for fetching usage data
    let remaining_credits = sqlx::query_scalar::<_, i32>(
        "SELECT COALESCE(remaining_requests, 0) FROM credits WHERE user_id = $1",
    )
    .bind(user.id)
    .fetch_one(&pool)
    .await
    .map_err(|e| {
        (
            StatusCode::INTERNAL_SERVER_ERROR,
            format!("Error querying remaining credits: {}", e),
        )
    })?;

    let last_transaction = sqlx::query_as::<_, Transaction>(
        "SELECT 
            t.id::INT4 as id, 
            t.package_id::INT4 as package_id, 
            p.price_usdc as amount_usdc, 
            t.created_at 
         FROM transactions t
         JOIN packages p ON t.package_id = p.id
         WHERE t.user_id = $1
         ORDER BY t.created_at DESC
         LIMIT 1",
    )
    .bind(user.id)
    .fetch_optional(&pool)
    .await
    .map_err(|e| {
        (
            StatusCode::INTERNAL_SERVER_ERROR,
            format!("Error querying last transaction: {}", e),
        )
    })?;

    let total_spent_usdc = sqlx::query_scalar::<_, Option<Decimal>>(
        "SELECT COALESCE(SUM(p.price_usdc), 0) as total_spent_usdc
         FROM transactions t
         JOIN packages p ON t.package_id = p.id
         WHERE t.user_id = $1",
    )
    .bind(user.id)
    .fetch_one(&pool)
    .await
    .map_err(|e| {
        (
            StatusCode::INTERNAL_SERVER_ERROR,
            format!("Error querying total spent USDC: {}", e),
        )
    })?
    .unwrap_or_else(|| Decimal::new(0, 0));

    Ok(Json(UsageResponse {
        remaining_credits: remaining_credits as i64,
        last_transaction,
        total_spent_usdc,
    }))
}<|MERGE_RESOLUTION|>--- conflicted
+++ resolved
@@ -21,7 +21,6 @@
     keys: Option<Vec<String>>,
 }
 
-// Add this struct to represent the usage response
 #[derive(Debug, Serialize)]
 pub struct UsageResponse {
     remaining_credits: i64,
@@ -29,7 +28,6 @@
     total_spent_usdc: Decimal,
 }
 
-// Add this struct to represent a transaction
 #[derive(Debug, Serialize, sqlx::FromRow)]
 pub struct Transaction {
     id: i32,
@@ -177,12 +175,7 @@
         if let Some(keys) = payload.keys {
             if payload.method.starts_with("subscribe") {
                 let method_key = payload.method.strip_prefix("subscribe").unwrap();
-<<<<<<< HEAD
         
-=======
-
-                // Se a chave não existir, inicializa como um array vazio
->>>>>>> 8f547b7b
                 if !subscriptions.get(method_key).is_some() {
                     subscriptions[method_key] = serde_json::json!([]);
                 }
