mod db;
mod middlewares;
mod models;
mod routes;

use {
    axum::{
        http::Method,
        middleware::from_fn_with_state,
        routing::{get, post},
        Router,
    },
    db::connect,
    dotenvy::dotenv,
    routes::{
        agent::{generate_query, generate_report},
        chatbot::{chatbot_interact, get_chat_by_id, get_chats_for_user},
        credits::{buy_credits, refund_credits},
<<<<<<< HEAD
        users::{create_user, get_user_by_pubkey, get_users, manage_subscription},
=======
        packages::{get_packages, verify_transaction},
        token::create_pumpfun_token,
        users::{create_user, get_user_by_pubkey, get_users},
        websocket::manage_websocket,
>>>>>>> 809505f1
    },
    std::time::Duration,
    tower_http::cors::{Any, CorsLayer},
};

<<<<<<< HEAD
=======
// pub const AGENT_API_URL: &str = "http://agent:8000";
>>>>>>> 809505f1
pub const AGENT_API_URL: &str = "http://localhost:8000";

#[tokio::main]
async fn main() {
    dotenv().ok();
    tracing_subscriber::fmt::init();

    let pool = connect().await;

    let cors = CorsLayer::new()
        .allow_origin(Any)
        .allow_methods([Method::GET, Method::POST, Method::OPTIONS])
        .allow_headers(Any);

    let rate_limiter = middlewares::rate_limiter::RateLimiter::new(100, Duration::from_secs(60));

    let agent_router = Router::new()
        .route("/generate-query", post(generate_query))
        .route("/generate-report", post(generate_report));
    let chatbot_router = Router::new()
        .route("/interact", post(chatbot_interact))
        .route("/chats", get(get_chats_for_user))
        .route("/chats/:id", get(get_chat_by_id));
<<<<<<< HEAD
    let users_router = Router::new()
        .route("/", get(get_users).post(create_user))
        .route("/:pubkey", get(get_user_by_pubkey))
        .route("/:pubkey/subscriptions", post(manage_subscription)); 
=======

    // let token_router = Router::new().route("/create-token", post(create_pumpfun_token));
>>>>>>> 809505f1

    let app = Router::new()
        .route("/health", get(|| async { "ok" }))
        .route("/credits/buy", post(buy_credits))
        .route("/credits/refund", post(refund_credits))
        .route("/packages", get(get_packages))
        .route("/packages/verify", post(verify_transaction))
        .nest("/agent", agent_router)
        .nest("/chatbot", chatbot_router)
<<<<<<< HEAD
        .nest("/users", users_router)
=======
        // .nest("/token", token_router)
>>>>>>> 809505f1
        .with_state(pool)
        .layer(cors)
        .layer(from_fn_with_state(
            rate_limiter.clone(),
            middlewares::rate_limiter::rate_limit_middleware,
        ));

    let listener = tokio::net::TcpListener::bind("0.0.0.0:5500").await.unwrap();

    println!("Listening on: http://{}", listener.local_addr().unwrap());

    axum::serve(listener, app).await.unwrap();
}<|MERGE_RESOLUTION|>--- conflicted
+++ resolved
@@ -16,23 +16,14 @@
         agent::{generate_query, generate_report},
         chatbot::{chatbot_interact, get_chat_by_id, get_chats_for_user},
         credits::{buy_credits, refund_credits},
-<<<<<<< HEAD
         users::{create_user, get_user_by_pubkey, get_users, manage_subscription},
-=======
         packages::{get_packages, verify_transaction},
-        token::create_pumpfun_token,
-        users::{create_user, get_user_by_pubkey, get_users},
-        websocket::manage_websocket,
->>>>>>> 809505f1
     },
     std::time::Duration,
     tower_http::cors::{Any, CorsLayer},
 };
 
-<<<<<<< HEAD
-=======
 // pub const AGENT_API_URL: &str = "http://agent:8000";
->>>>>>> 809505f1
 pub const AGENT_API_URL: &str = "http://localhost:8000";
 
 #[tokio::main]
@@ -56,15 +47,10 @@
         .route("/interact", post(chatbot_interact))
         .route("/chats", get(get_chats_for_user))
         .route("/chats/:id", get(get_chat_by_id));
-<<<<<<< HEAD
     let users_router = Router::new()
         .route("/", get(get_users).post(create_user))
         .route("/:pubkey", get(get_user_by_pubkey))
         .route("/:pubkey/subscriptions", post(manage_subscription)); 
-=======
-
-    // let token_router = Router::new().route("/create-token", post(create_pumpfun_token));
->>>>>>> 809505f1
 
     let app = Router::new()
         .route("/health", get(|| async { "ok" }))
@@ -74,11 +60,7 @@
         .route("/packages/verify", post(verify_transaction))
         .nest("/agent", agent_router)
         .nest("/chatbot", chatbot_router)
-<<<<<<< HEAD
         .nest("/users", users_router)
-=======
-        // .nest("/token", token_router)
->>>>>>> 809505f1
         .with_state(pool)
         .layer(cors)
         .layer(from_fn_with_state(
