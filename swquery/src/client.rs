--- conflicted
+++ resolved
@@ -829,37 +829,6 @@
         .await
     }
 
-<<<<<<< HEAD
-    // pub async fn get_trending_tokens(&self) -> Result<GetTrendingTokensResponse, SdkError> {
-    //     let coingecko_url = "https://api.phantom.app/explore/v2/trending-tokens?timeFrame=24h&sortBy=rank&sortDirection=asc&limit=5&rankAlgo=default&platform=extension&locale=pt&appVersion=24.30.0&chainIds%5B%5D=solana%3A101";
-
-    //     let response = self.client
-    //         .get(coingecko_url)
-    //         .header(USER_AGENT, "Mozilla/5.0")
-    //         .send()
-    //         .await
-    //         .map_err(|e| {
-    //             tracing::error!("Falha ao enviar requisição para CoinGecko: {:?}", e);
-    //             SdkError::RequestFailed
-    //         })?;
-
-    //     println!("CoinGecko status: {}", response.status());
-
-    //     if !response.status().is_success() {
-    //         tracing::error!("Requisição falhou com status: {}", response.status());
-    //         return Err(SdkError::RequestFailed);
-    //     }
-
-    //     let coingecko_tokens: Vec<TokenData> = response.json().await.map_err(|e| {
-    //         tracing::error!("Falha ao desserializar resposta da CoinGecko: {:?}", e);
-    //         SdkError::ParseError(e.to_string())
-    //     })?;
-
-    //     let top_tokens = coingecko_tokens.into_iter().take(5).collect();
-
-    //     Ok(GetTrendingTokensResponse { tokens: top_tokens })
-    // }
-=======
     pub async fn get_trending_tokens(&self) -> Result<Vec<TokenData>, SdkError> {
         let phantom_url = "https://api.phantom.app/explore/v2/trending-tokens?timeFrame=24h&sortBy=rank&sortDirection=asc&limit=100&rankAlgo=default&platform=extension&locale=pt&appVersion=24.30.0&chainIds%5B%5D=solana%3A101";
 
@@ -889,5 +858,4 @@
 
         Ok(top_tokens)
     }
->>>>>>> 809505f1
 }