--- conflicted
+++ resolved
@@ -121,14 +121,12 @@
             >
               <Twitter size={24} />
             </a>
-<<<<<<< HEAD
+
             <a
               href="https://t.me/ofcswquery"
               className="text-gray-400 hover:text-[#9945FF]"
             >
-=======
-            <a href="/t.me/ofcswquery" className="text-gray-400 hover:text-[#9945FF]">
->>>>>>> df6487e1
+
               <MessageCircle size={24} />
             </a>
             <a
